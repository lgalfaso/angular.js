--- conflicted
+++ resolved
@@ -384,7 +384,6 @@
       }, serviceAdapter(angularService));
   return compiler.compile($element)($element, rootScope);
 }
-<<<<<<< HEAD
 /////////////////////////////////////////////////
 
 function parseKeyValue(keyValue) {
@@ -412,6 +411,3 @@
     compile(window.document, config).$init();
   }
 }
-=======
-/////////////////////////////////////////////////
->>>>>>> 861bac1d
