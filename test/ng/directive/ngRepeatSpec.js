--- conflicted
+++ resolved
@@ -673,27 +673,16 @@
       applyCSS(kids[i], 'transition', '1s linear all');
     }
 
-<<<<<<< HEAD
-    if ($sniffer.supportsTransitions) {
+    if ($sniffer.transitions) {
       for (var i = 0; i < $rootScope.items.length; ++i) {
-        expect(kids[2*i].attr('class')).toContain('custom-enter-setup');
-        expect(kids[2*i + 1].attr('class')).toContain('custom-enter-setup');
-=======
-    if ($sniffer.transitions) {
-      angular.forEach(kids, function(kid) {
-        expect(kid.attr('class')).toContain('custom-enter');
->>>>>>> 04d4c738
+        expect(kids[2*i].attr('class')).toContain('custom-enter');
+        expect(kids[2*i + 1].attr('class')).toContain('custom-enter');
         window.setTimeout.expect(1).process();
       }
 
-<<<<<<< HEAD
       for (var i = 0; i < $rootScope.items.length; ++i) {
-        expect(kids[2*i].attr('class')).toContain('custom-enter-start');
-        expect(kids[2*i + 1].attr('class')).toContain('custom-enter-start');
-=======
-      angular.forEach(kids, function(kid) {
-        expect(kid.attr('class')).toContain('custom-enter-active');
->>>>>>> 04d4c738
+        expect(kids[2*i].attr('class')).toContain('custom-enter-active');
+        expect(kids[2*i + 1].attr('class')).toContain('custom-enter-active');
         window.setTimeout.expect(1000).process();
       }
     } else {
@@ -729,40 +718,24 @@
       $rootScope.items = ['1','3'];
       $rootScope.$digest();
 
-<<<<<<< HEAD
       //the last element gets pushed down when it animates
       var kid1 = jqLite(element.children()[2]);
       var kid2 = jqLite(element.children()[3]);
-      if ($sniffer.supportsTransitions) {
-        expect(kid1.attr('class')).toContain('custom-leave-setup');
-        expect(kid2.attr('class')).toContain('custom-leave-setup');
+      if ($sniffer.transitions) {
+        expect(kid1.attr('class')).toContain('custom-leave');
+        expect(kid2.attr('class')).toContain('custom-leave');
         window.setTimeout.expect(1).process();
-        expect(kid1.attr('class')).toContain('custom-leave-start');
-        expect(kid2.attr('class')).toContain('custom-leave-start');
+        expect(kid1.attr('class')).toContain('custom-leave-active');
+        expect(kid2.attr('class')).toContain('custom-leave-active');
         window.setTimeout.expect(1000).process();
       } else {
         expect(window.setTimeout.queue).toEqual([]);
       }
 
-      expect(kid1.attr('class')).not.toContain('custom-leave-setup');
-      expect(kid2.attr('class')).not.toContain('custom-leave-setup');
-      expect(kid1.attr('class')).not.toContain('custom-leave-start');
-      expect(kid2.attr('class')).not.toContain('custom-leave-start');
-=======
-    //the last element gets pushed down when it animates
-    var kid = jqLite(element.children()[1]);
-    if ($sniffer.transitions) {
-      expect(kid.attr('class')).toContain('custom-leave');
-      window.setTimeout.expect(1).process();
-      expect(kid.attr('class')).toContain('custom-leave-active');
-      window.setTimeout.expect(1000).process();
-    } else {
-      expect(window.setTimeout.queue).toEqual([]);
-    }
-
-    expect(kid.attr('class')).not.toContain('custom-leave');
-    expect(kid.attr('class')).not.toContain('custom-leave-active');
->>>>>>> 04d4c738
+      expect(kid1.attr('class')).not.toContain('custom-leave');
+      expect(kid2.attr('class')).not.toContain('custom-leave');
+      expect(kid1.attr('class')).not.toContain('custom-leave-active');
+      expect(kid2.attr('class')).not.toContain('custom-leave-active');
   }));
 
   it('should fire off the move animation + add and remove the css classes',
@@ -798,57 +771,36 @@
       var right1 = jqLite(kids[4]);
       var right2 = jqLite(kids[5]);
 
-<<<<<<< HEAD
-      if ($sniffer.supportsTransitions) {
-        expect(first1.attr('class')).toContain('custom-move-setup');
-        expect(first2.attr('class')).toContain('custom-move-setup');
+      if ($sniffer.transitions) {
+        expect(first1.attr('class')).toContain('custom-move');
+        expect(first2.attr('class')).toContain('custom-move');
         window.setTimeout.expect(1).process();
-        expect(left1.attr('class')).toContain('custom-move-setup');
-        expect(left2.attr('class')).toContain('custom-move-setup');
+        expect(left1.attr('class')).toContain('custom-move');
+        expect(left2.attr('class')).toContain('custom-move');
         window.setTimeout.expect(1).process();
 
-        expect(first1.attr('class')).toContain('custom-move-start');
-        expect(first2.attr('class')).toContain('custom-move-start');
+        expect(first1.attr('class')).toContain('custom-move-active');
+        expect(first2.attr('class')).toContain('custom-move-active');
         window.setTimeout.expect(1000).process();
-        expect(left1.attr('class')).toContain('custom-move-start');
-        expect(left2.attr('class')).toContain('custom-move-start');
-=======
-      if ($sniffer.transitions) {
-        expect(first.attr('class')).toContain('custom-move');
-        window.setTimeout.expect(1).process();
-        expect(left.attr('class')).toContain('custom-move');
-        window.setTimeout.expect(1).process();
-
-        expect(first.attr('class')).toContain('custom-move-active');
-        window.setTimeout.expect(1000).process();
-        expect(left.attr('class')).toContain('custom-move-active');
->>>>>>> 04d4c738
+        expect(left1.attr('class')).toContain('custom-move-active');
+        expect(left2.attr('class')).toContain('custom-move-active');
         window.setTimeout.expect(1000).process();
       } else {
         expect(window.setTimeout.queue).toEqual([]);
       }
 
-<<<<<<< HEAD
-      expect(first1.attr('class')).not.toContain('custom-move-setup');
-      expect(first2.attr('class')).not.toContain('custom-move-setup');
-      expect(first1.attr('class')).not.toContain('custom-move-start');
-      expect(first2.attr('class')).not.toContain('custom-move-start');
-      expect(left1.attr('class')).not.toContain('custom-move-setup');
-      expect(left2.attr('class')).not.toContain('custom-move-setup');
-      expect(left1.attr('class')).not.toContain('custom-move-start');
-      expect(left2.attr('class')).not.toContain('custom-move-start');
-      expect(right1.attr('class')).not.toContain('custom-move-setup');
-      expect(right2.attr('class')).not.toContain('custom-move-setup');
-      expect(right1.attr('class')).not.toContain('custom-move-start');
-      expect(right2.attr('class')).not.toContain('custom-move-start');
-=======
-      expect(first.attr('class')).not.toContain('custom-move');
-      expect(first.attr('class')).not.toContain('custom-move-active');
-      expect(left.attr('class')).not.toContain('custom-move');
-      expect(left.attr('class')).not.toContain('custom-move-active');
-      expect(right.attr('class')).not.toContain('custom-move');
-      expect(right.attr('class')).not.toContain('custom-move-active');
->>>>>>> 04d4c738
+      expect(first1.attr('class')).not.toContain('custom-move');
+      expect(first2.attr('class')).not.toContain('custom-move');
+      expect(first1.attr('class')).not.toContain('custom-move-active');
+      expect(first2.attr('class')).not.toContain('custom-move-active');
+      expect(left1.attr('class')).not.toContain('custom-move');
+      expect(left2.attr('class')).not.toContain('custom-move');
+      expect(left1.attr('class')).not.toContain('custom-move-active');
+      expect(left2.attr('class')).not.toContain('custom-move-active');
+      expect(right1.attr('class')).not.toContain('custom-move');
+      expect(right2.attr('class')).not.toContain('custom-move');
+      expect(right1.attr('class')).not.toContain('custom-move-active');
+      expect(right2.attr('class')).not.toContain('custom-move-active');
   }));
 
   it('should catch and use the correct duration for animation',
